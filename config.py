# Configuration file for MapCrunch benchmark

from pydantic import SecretStr, Field
from typing import Optional
import os


SUCCESS_THRESHOLD_KM = 100

# MapCrunch settings
MAPCRUNCH_URL = "https://www.mapcrunch.com"

# UI element selectors
SELECTORS = {
    "go_button": "#go-button",
    "pano_container": "#pano",
    "address_element": "#address",
}

# Data collection settings
DATA_COLLECTION_CONFIG = {
    "wait_after_go": 3,
    "thumbnail_size": (320, 240),
}

# Benchmark settings
BENCHMARK_CONFIG = {
    "data_collection_samples": 50,
}

# MapCrunch options
MAPCRUNCH_OPTIONS = {}

# Default settings
DEFAULT_MODEL = "gemini-2.5-pro"
DEFAULT_TEMPERATURE = 1.0

# Model configurations
MODELS_CONFIG = {
    "gpt-4o": {
        "class": "ChatOpenAI",
        "model_name": "gpt-4o",
        "description": "OpenAI GPT-4o",
    },
    "gpt-4o-mini": {
        "class": "ChatOpenAI",
        "model_name": "gpt-4o-mini",
        "description": "OpenAI GPT-4o Mini",
    },
    "claude-3-7-sonnet": {
        "class": "ChatAnthropic",
        "model_name": "claude-3-7-sonnet-20250219",
        "description": "Anthropic Claude 3.7 Sonnet",
    },
    "claude-4-sonnet": {
        "class": "ChatAnthropic",
        "model_name": "claude-4-sonnet-20250514",
        "description": "Anthropic Claude 4 Sonnet",
    },
    "gemini-1.5-pro": {
        "class": "ChatGoogleGenerativeAI",
        "model_name": "gemini-1.5-pro-latest",
        "description": "Google Gemini 1.5 Pro",
    },
    "gemini-2.0-flash-exp": {
        "class": "ChatGoogleGenerativeAI",
        "model_name": "gemini-2.0-flash-exp",
        "description": "Google Gemini 2.0 Flash Exp",
    },
    "gemini-2.5-pro": {
        "class": "ChatGoogleGenerativeAI",
        "model_name": "gemini-2.5-pro-preview-06-05",
        "description": "Google Gemini 2.5 Pro",
    },
    "qwen-vl-max": {
        "class": "OpenRouter",
        "model_name": "qwen/qwen-vl-max",
        "description": "Qwen VL Max - OpenRouter (Best Performance)",
    },
    "qwen2.5-vl-32b-free": {
        "class": "OpenRouter",
        "model_name": "qwen/qwen2.5-vl-32b-instruct:free",
        "description": "Qwen2.5 VL 32B - OpenRouter (FREE!)",
    },
    "qwen2.5-vl-7b": {
        "class": "OpenRouter",
        "model_name": "qwen/qwen2.5-vl-7b-instruct",
        "description": "Qwen2.5 VL 7B - OpenRouter",
    },
    "qwen2.5-vl-3b": {
        "class": "OpenRouter",
        "model_name": "qwen/qwen2.5-vl-3b-instruct",
        "description": "Qwen2.5 VL 3B - OpenRouter (Fastest)",
    },
}

<<<<<<< HEAD

def get_model_class(class_name):
    """Get actual model class from string name"""
    if class_name == "ChatOpenAI":
        from langchain_openai import ChatOpenAI

        return ChatOpenAI
    elif class_name == "ChatAnthropic":
        from langchain_anthropic import ChatAnthropic

        return ChatAnthropic
    elif class_name == "ChatGoogleGenerativeAI":
        from langchain_google_genai import ChatGoogleGenerativeAI

        return ChatGoogleGenerativeAI
    elif class_name == "HuggingFaceChat":
        from hf_chat import HuggingFaceChat

        return HuggingFaceChat
    elif class_name == "OpenRouter":
        from langchain_openai import ChatOpenAI
        from langchain_core.utils.utils import secret_from_env

        # LangChain does not support OpenRouter directly, so we need to create a custom class
        # See https://github.com/langchain-ai/langchain/discussions/27964.
        class ChatOpenRouter(ChatOpenAI):
            openai_api_key: Optional[SecretStr] = Field(
                alias="api_key",
                default_factory=secret_from_env("OPENROUTER_API_KEY", default=None),
            )

            @property
            def lc_secrets(self) -> dict[str, str]:
                return {"openai_api_key": "OPENROUTER_API_KEY"}

            def __init__(self, openai_api_key: Optional[str] = None, **kwargs):
                openai_api_key = openai_api_key or os.environ.get("OPENROUTER_API_KEY")
                super().__init__(
                    base_url="https://openrouter.ai/api/v1",
                    api_key=SecretStr(openai_api_key) if openai_api_key else None,
                    **kwargs,
                )

        return ChatOpenRouter
    else:
        raise ValueError(f"Unknown model class: {class_name}")


=======
>>>>>>> d79cd749
# Data paths - now supports named datasets
def get_data_paths(dataset_name: str = "default"):
    """Get data paths for a specific dataset"""
    return {
        "golden_labels": f"datasets/{dataset_name}/golden_labels.json",
        "thumbnails": f"datasets/{dataset_name}/thumbnails/",
        "results": f"results/{dataset_name}/",
    }

# Backward compatibility - default paths
DATA_PATHS = get_data_paths("default")<|MERGE_RESOLUTION|>--- conflicted
+++ resolved
@@ -94,7 +94,6 @@
     },
 }
 
-<<<<<<< HEAD
 
 def get_model_class(class_name):
     """Get actual model class from string name"""
@@ -143,8 +142,6 @@
         raise ValueError(f"Unknown model class: {class_name}")
 
 
-=======
->>>>>>> d79cd749
 # Data paths - now supports named datasets
 def get_data_paths(dataset_name: str = "default"):
     """Get data paths for a specific dataset"""
@@ -154,5 +151,6 @@
         "results": f"results/{dataset_name}/",
     }
 
+
 # Backward compatibility - default paths
 DATA_PATHS = get_data_paths("default")